# Utility function for interacting with LLMs
import bittensor as bt
from typing import Type, Optional, TypeVar, Union
import openai
from openai import OpenAI
import os
from tenacity import (
    retry,
    stop_after_attempt,
    wait_exponential,
    retry_if_exception_type
)
from rich.console import Console
console = Console()

# Define generic type T
T = TypeVar('T')

# OpenAI API key config
if not os.getenv("OPENAI_API_KEY"):
    bt.logging.error("OpenAI API key is not set. Please set the 'OPENAI_API_KEY' environment variable.")
    raise ValueError("OpenAI API key is not set.")

client = OpenAI(api_key=os.getenv("OPENAI_API_KEY"))

# Default parameters
<<<<<<< HEAD
DEFAULT_MODEL = "gpt-4o-mini"
=======
DEFAULT_MODEL = "gpt-4o"
>>>>>>> a92f5f2f
DEFAULT_TEMPERATURE = 0.1
DEFAULT_MAX_TOKENS = 10000

# At the top with other globals
TOTAL_SPEND_CENTS = 0.0
TOTAL_SPEND_DESCRIPTION = []

# https://openai.com/api/pricing/
SETTINGS_AND_COST_USD_PER_MILLION_TOKENS = {
    "gpt-4o": {
        "input": 2.50,
        "input_cached": 1.25,
        "output": 10.00,
        "max_tokens": 16384
    },
    "gpt-4o-mini": {
        "input": 0.150,
        "input_cached": 0.075,
        "output": 0.600,
        "max_tokens": 16384
    },
    "o1": {
        "input": 15.00,
        "input_cached": 7.50,
        "output": 60.00,
        "no_system_prompt": True,
        "no_temperature": True,
        "max_tokens_key": "max_completion_tokens",
        "max_tokens": 100000
    },
    "o1-mini": {
        "input": 1.10,
        "input_cached": 0.55,
        "output": 4.40,
        "no_system_prompt": True,
        "no_structured_output": True,
        "no_temperature": True,
        "max_tokens_key": "max_completion_tokens",
        "max_tokens": 65536
    },
    "o3-mini": {
        "input": 1.10,
        "input_cached": 0.55,
        "output": 4.40,
        "no_system_prompt": True,
        "max_tokens_key": "max_completion_tokens",
        "max_tokens": 100000
    },
    "gpt-4.5-preview": {
        "input": 75,
        "input_cached": 37.5,
        "output": 150,
        "max_tokens": 16384
    },
    "testing": {
        "input": 1,
        "input_cached": 1,
        "output": 1,
    }
}

# Define which exceptions we want to retry on
retryable_exceptions = (
    openai.Timeout,
    openai.APIConnectionError,
    openai.RateLimitError
)

@retry(
    stop=stop_after_attempt(3),
    wait=wait_exponential(multiplier=1, min=4, max=10),
    retry=retry_if_exception_type(retryable_exceptions)
)
def chat_completion(
    prompt: str,
    response_format: Optional[Type[T]] = None,
    model: str = None,
    temperature: float = None,
    max_tokens: int = None
) -> Union[str, T]:
    """
    Calls OpenAI API to analyze provided prompt.

    Args:
        prompt (str): The prompt to analyze.
        response_format (Optional[Type[T]]): The expected response format. Optional. If not supported by model, response will be returned as string.
        model (str): The model to use for analysis. Optional.
        temperature (float): Sampling temperature. Optional. Temperature may not be supported by model, in which case it will be ignored.
        max_tokens (int): Maximum number of tokens to generate. Optional. Passing max as float("inf") means use model's max from SETTINGS_AND_COST_USD_PER_MILLION_TOKENS

    Returns:
        Union[str, T]: The analysis result from the model, either as string or specified object.
    """
    # Set default values if None
    model = model or DEFAULT_MODEL
    max_tokens = max_tokens or DEFAULT_MAX_TOKENS

    parameters = {
        "model": model
    }

    # If model has date parts, remove them
    model_core = "-".join(filter(lambda x: not x.isdigit(), model.split("-")))
    model_core = model_core.strip()

    if model_core not in SETTINGS_AND_COST_USD_PER_MILLION_TOKENS:
        raise ValueError(f"Model {model} not found in cost dictionary: {SETTINGS_AND_COST_USD_PER_MILLION_TOKENS}")

    model_settings_and_costs = SETTINGS_AND_COST_USD_PER_MILLION_TOKENS[model_core]

    # Temperature may not be supported by model
    if temperature is not None and ("no_temperature" not in model_settings_and_costs or not model_settings_and_costs["no_temperature"]):
        parameters["temperature"] = temperature

    if "no_system_prompt" in model_settings_and_costs and model_settings_and_costs["no_system_prompt"]:
        role = "user"
    else:
        role = "developer"
    parameters["messages"] = [{"role": role, "content": prompt}]

    # Passing max as float("inf") means use model's max from SETTINGS_AND_COST_USD_PER_MILLION_TOKENS
    if max_tokens == float("inf"):
        max_tokens = model_settings_and_costs["max_tokens"] if "max_tokens" in model_settings_and_costs else None
    elif max_tokens:
        parameters["max_completion_tokens"] = max_tokens
    elif model_settings_and_costs["max_tokens"] is not None:
        parameters["max_completion_tokens"] = model_settings_and_costs["max_tokens"]

    if response_format is not None:
        if "no_structured_output" in model_settings_and_costs and model_settings_and_costs["no_structured_output"]:
            console.print(f"LLM: [bold yellow]WARNING: model {model} does not allow structured output or response_format, returning as string instead[/bold yellow]")
        else:
            parameters["response_format"] = response_format

    try:
        response = client.beta.chat.completions.parse(**parameters)

        try:
            token_fee, token_cost_description = get_token_cost(response)
            if token_fee > 0:
                console.print(f"💰 LLM: [bold green]¢{token_fee:.3f}[/bold green] -- [light_green]{token_cost_description}[/light_green] -- Total: [green]¢{TOTAL_SPEND_CENTS:.3f}[/green]")
            else:
                console.print(f"💰 LLM: [bold red]token_fee is missing or invalid: '{token_fee}'[/bold red] -- [light_red]{token_cost_description}[/light_red] -- Total: [red]¢{TOTAL_SPEND_CENTS:.3f}[/red]")
        except Exception as e:
            if bt.logging.current_state_value in ["Debug", "Trace"]:
                bt.logging.info(f"Error getting token cost: {e}")
                console.print(f"💰 LLM: [red]Error getting token cost: {e}[/red]")

        # Guard against empty or invalid responses
        if response is None or response.choices is None or not hasattr(response, "choices") or len(response.choices) == 0 or not hasattr(response.choices[0], "message") or response.choices[0].message is None:
            raise ValueError("AI returned empty or invalid response.", response)
        
        # Shorter access to message, more readable
        message = response.choices[0].message

        # Make debugging easier
        # if hasattr(message, "content"):
        #     print(f"\033[90mLLM Response: {message.content}\033[0m")

        if hasattr(message, "refusal") and message.refusal:
            raise ValueError(f"Prompt was refused: {message.refusal}")
        
        if response_format:
            if hasattr(message, "parsed") and message.parsed is not None:
                if isinstance(message.parsed, response_format):
                    return message.parsed
                else:
                    bt.logging.error(f"Response wasn't format {response_format}, was {type(message.parsed)}, content: {message.content}")
                    console.print(f"LLM: [bold red]ERROR: response wasn't format {response_format}, was {type(message.parsed)}, content: {message.content}[/bold red]")
                    raise ValueError(f"Response format {response_format} not found in response.")
            else:
                raise ValueError(f"Response didn't have parsed attribute, content: {message.content}")
        
        if hasattr(message, "content"):
            return message.content
        
        # Else, raise an error
        raise ValueError("Response didn't have content attribute.", message)
    
    except Exception as e:
        # Error will be logged by calling function
        raise

def get_token_cost(response: openai.types.completion.Completion) -> tuple[float, str]:
    """
    Calculate the cost of tokens used in an OpenAI API response in cents.

    Args:
        response (openai.types.completion.Completion): The API response object.

    Returns:
        tuple[float, str]: A tuple containing:
            - float: Total cost in cents
            - str: Detailed description of the cost breakdown
    """
    if response.usage is None or response.usage.completion_tokens is None or response.usage.prompt_tokens is None or response.usage.total_tokens is None:
        raise ValueError("No usage data")

    description = ""
    fee = 0

    # Handle empty or invalid model name
    if not response.model or not isinstance(response.model, str):
        raise ValueError("Model name invalid: " + response.model)

    # Remove version number from model name, e.g. o1-mini-2024-09-12
    model = "-".join(filter(lambda x: not x.isdigit(), response.model.split("-")))
    model = model.strip()

    # Make sure model is in the cost dictionary
    if model not in SETTINGS_AND_COST_USD_PER_MILLION_TOKENS:
        raise ValueError(f"Model {model} not found in cost dictionary: {SETTINGS_AND_COST_USD_PER_MILLION_TOKENS}")

    # Get the costs for this model
    model_settings_and_costs = SETTINGS_AND_COST_USD_PER_MILLION_TOKENS[model]
    # Convert dollar costs to cents
    costs = {k: v * 100 for k, v in model_settings_and_costs.items()}

    cached = response.usage.prompt_tokens_details.cached_tokens if response.usage.prompt_tokens_details else 0
    bt.logging.info(f"cached: {cached}")
    input_fee = costs["input"] * (response.usage.prompt_tokens - cached) / 1_000_000
    if input_fee > 0:
        description += f"Input: {show_first_non_zero_digit(input_fee)}"
        fee += input_fee
        bt.logging.info(f"input_fee: {input_fee}")
    else:
        description += f"Input fee calculation error: Input cost is {input_fee} eg <= 0 (this should not happen!)"

    if cached > 0:
        input_cached_fee = costs["input_cached"] * cached / 1_000_000
        fee += input_cached_fee
        description += f" (cached: {show_first_non_zero_digit(input_cached_fee)})"

    output_fee = costs["output"] * response.usage.completion_tokens / 1_000_000
    fee += output_fee

    if output_fee > 0:  
        description += f", Output: {show_first_non_zero_digit(output_fee)}"
    else:
        description += f"Output fee calculation error: Output cost is {output_fee} eg <= 0 (this should not happen!)"

    reasoning = response.usage.completion_tokens_details.reasoning_tokens
    accepted_prediction = response.usage.completion_tokens_details.accepted_prediction_tokens
    rejected_prediction = response.usage.completion_tokens_details.rejected_prediction_tokens

    if reasoning > 0 or accepted_prediction > 0 or rejected_prediction > 0:
        reasoning_fee = costs["output"] * reasoning / 1_000_000
        accepted_prediction_fee = costs["output"] * accepted_prediction / 1_000_000
        rejected_prediction_fee = costs["output"] * rejected_prediction / 1_000_000

        fee += reasoning_fee + accepted_prediction_fee + rejected_prediction_fee
        description += f". Reasoning: {show_first_non_zero_digit(reasoning_fee)}, Prediction: accepted {show_first_non_zero_digit(accepted_prediction_fee)}, rejected {show_first_non_zero_digit(rejected_prediction_fee)}"

    global TOTAL_SPEND_CENTS
    TOTAL_SPEND_CENTS += fee

    global TOTAL_SPEND_DESCRIPTION
    TOTAL_SPEND_DESCRIPTION.append(description)

    return fee, description

def show_first_non_zero_digit(cost: float) -> str:
    """
    Format cost with enough decimal places to show first non-zero digit, in case the default 2 decimals shows 0.00 etc.
    
    Args:
        cost (float): Cost in cents
        
    Returns:
        str: Formatted cost string with ¢ or $ symbol
    """
    if cost == 0:
        return "¢0"
    
    # If cost is >= $1 (100 cents), convert to dollars and show 2 decimal places
    if cost >= 100:
        dollars = cost / 100
        return f"${dollars:.2f}"
    
    # Handle cents as before
    decimals = 1
    while decimals < 10:  # Limit to 10 decimal places
        formatted = f"¢{cost:.{decimals}f}"
        if float(formatted[1:]) > 0:  # Remove ¢ symbol for comparison
            return formatted
        decimals += 1
    
    return f"¢{cost:.10f}"  # Max decimals if still zero

def get_total_spend_cents() -> float:
    """
    Get the total spend in cents.
    """
    global TOTAL_SPEND_CENTS
    return TOTAL_SPEND_CENTS

def get_total_spend_cents_description() -> str:
    """
    Get the total spend in cents.
    """
    global TOTAL_SPEND_DESCRIPTION
    return TOTAL_SPEND_DESCRIPTION

def reset_total_spend_description():
    """
    Reset the total spend description.
    """
    global TOTAL_SPEND_DESCRIPTION
    TOTAL_SPEND_DESCRIPTION = []<|MERGE_RESOLUTION|>--- conflicted
+++ resolved
@@ -24,11 +24,7 @@
 client = OpenAI(api_key=os.getenv("OPENAI_API_KEY"))
 
 # Default parameters
-<<<<<<< HEAD
-DEFAULT_MODEL = "gpt-4o-mini"
-=======
 DEFAULT_MODEL = "gpt-4o"
->>>>>>> a92f5f2f
 DEFAULT_TEMPERATURE = 0.1
 DEFAULT_MAX_TOKENS = 10000
 
